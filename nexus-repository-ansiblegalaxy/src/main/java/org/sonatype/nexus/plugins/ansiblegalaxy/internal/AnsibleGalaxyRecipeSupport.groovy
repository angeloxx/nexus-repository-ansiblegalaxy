/*
 * Sonatype Nexus (TM) Open Source Version
 * Copyright (c) 2020-present Sonatype, Inc.
 * All rights reserved. Includes the third-party code listed at http://links.sonatype
 * .com/products/nexus/oss/attributions.
 *
 * This program and the accompanying materials are made available under the terms of the Eclipse Public License
 * Version 1.0,
 * which accompanies this distribution and is available at http://www.eclipse.org/legal/epl-v10.html.
 *
 * Sonatype Nexus (TM) Professional Version is available from Sonatype, Inc. "Sonatype" and "Sonatype Nexus" are
 * trademarks
 * of Sonatype, Inc. Apache Maven is a trademark of the Apache Software Foundation. M2eclipse is a trademark of the
 * Eclipse Foundation. All other trademarks are the property of their respective owners.
 */
package org.sonatype.nexus.plugins.ansiblegalaxy.internal

import org.slf4j.Logger
import org.sonatype.goodies.common.Loggers
import org.sonatype.nexus.plugins.ansiblegalaxy.AssetKind
import org.sonatype.nexus.plugins.ansiblegalaxy.internal.security.AnsibleGalaxySecurityFacet
import org.sonatype.nexus.plugins.ansiblegalaxy.internal.util.QueryTokenMatcher
import org.sonatype.nexus.repository.Format
import org.sonatype.nexus.repository.RecipeSupport
import org.sonatype.nexus.repository.Type
import org.sonatype.nexus.repository.attributes.AttributesFacet
import org.sonatype.nexus.repository.cache.NegativeCacheFacet
import org.sonatype.nexus.repository.cache.NegativeCacheHandler
import org.sonatype.nexus.repository.http.PartialFetchHandler
import org.sonatype.nexus.repository.httpclient.HttpClientFacet
import org.sonatype.nexus.repository.purge.PurgeUnusedFacet
import org.sonatype.nexus.repository.routing.RoutingRuleHandler
import org.sonatype.nexus.repository.search.ElasticSearchFacet
import org.sonatype.nexus.repository.security.SecurityHandler
import org.sonatype.nexus.repository.storage.DefaultComponentMaintenanceImpl
import org.sonatype.nexus.repository.storage.StorageFacet
import org.sonatype.nexus.repository.storage.UnitOfWorkHandler
import org.sonatype.nexus.repository.view.ConfigurableViewFacet
import org.sonatype.nexus.repository.view.Context
import org.sonatype.nexus.repository.view.Matcher
import org.sonatype.nexus.repository.view.handlers.*
import org.sonatype.nexus.repository.view.matchers.ActionMatcher
import org.sonatype.nexus.repository.view.matchers.logic.LogicMatchers
import org.sonatype.nexus.repository.view.matchers.token.TokenMatcher

import javax.inject.Inject
import javax.inject.Provider

import static org.sonatype.nexus.plugins.ansiblegalaxy.internal.util.AnsibleGalaxyPathUtils.*
import static org.sonatype.nexus.repository.http.HttpMethods.GET
import static org.sonatype.nexus.repository.http.HttpMethods.HEAD

/**
 * Support for AnsibleGalaxy recipes.
 */
abstract class AnsibleGalaxyRecipeSupport
        extends RecipeSupport {
    private static final Logger LOG = Loggers.getLogger(AnsibleGalaxyRecipeSupport.class)

    @Inject
    public Provider<AnsibleGalaxySecurityFacet> securityFacet

    @Inject
    public Provider<ConfigurableViewFacet> viewFacet

    //not in example
    @Inject
    public Provider<StorageFacet> storageFacet

    //not in example
    @Inject
    public Provider<ElasticSearchFacet> searchFacet

<<<<<<< HEAD
    //not in example
    @Inject
    public Provider<AttributesFacet> attributesFacet
=======
  @Inject
  Provider<ElasticSearchFacet> searchFacet
>>>>>>> 829aaada

    @Inject
    public ExceptionHandler exceptionHandler

    @Inject
    public TimingHandler timingHandler

    @Inject
    IndexHtmlForwardHandler indexHtmlForwardHandler

    @Inject
    public SecurityHandler securityHandler

    @Inject
    public PartialFetchHandler partialFetchHandler

    @Inject
    public ConditionalRequestHandler conditionalRequestHandler

    @Inject
    public ContentHeadersHandler contentHeadersHandler

    @Inject
    public UnitOfWorkHandler unitOfWorkHandler

    @Inject
    public HandlerContributor handlerContributor

    @Inject
    public Provider<DefaultComponentMaintenanceImpl> componentMaintenanceFacet

    @Inject
    public Provider<HttpClientFacet> httpClientFacet

    @Inject
    public Provider<PurgeUnusedFacet> purgeUnusedFacet

    @Inject
    public Provider<NegativeCacheFacet> negativeCacheFacet

    @Inject
    public NegativeCacheHandler negativeCacheHandler

    @Inject
    public RoutingRuleHandler routingRuleHandler

    @Inject
    public LastDownloadedHandler lastDownloadedHandler

    @Inject
    protected AnsibleGalaxyRecipeSupport(final Type type, final Format format) {
        super(type, format)
    }

    static Matcher apiInternalsMatcher() {
        LogicMatchers.and(
                new ActionMatcher(GET, HEAD),
                new TokenMatcher("/api"),
                setAssetKind(AssetKind.API_METADATA)
        )
    }

    static Matcher collectionDetailMatcher() {
        LogicMatchers.and(
                new ActionMatcher(GET, HEAD),
                new QueryTokenMatcher("/api/{apiversion}/collections/{author}/{module}/", [page: "pagenum", page_size: "limit"]),
                setAssetKind(AssetKind.COLLECTION_DETAIL)
        )
    }

    static Matcher collectionVersionListMatcher() {
        LogicMatchers.and(
                new ActionMatcher(GET, HEAD),
                new QueryTokenMatcher("/api/{apiversion}/collections/{author}/{module}/versions/", [page: "pagenum", page_size: "limit"]),
                setAssetKind(AssetKind.COLLECTION_VERSION_LIST)
        )
    }

    static Matcher collectionVersionDetailMatcher() {
        LogicMatchers.and(
                new ActionMatcher(GET, HEAD),
                new TokenMatcher("/api/{apiversion}/collections/{author}/{module}/versions/{version}/"),
                setAssetKind(AssetKind.COLLECTION_VERSION_DETAIL)
        )
    }

    static Matcher collectionArtifactMatcher() {
        LogicMatchers.and(
                new ActionMatcher(GET, HEAD),
                new TokenMatcher("/download/{author}-{module}-{version}.tar.gz"),
                setAssetKind(AssetKind.COLLECTION_ARTIFACT)
        )
    }

    static Matcher collectionArtifactIhmMatcher() {
        LogicMatchers.and(
                new ActionMatcher(GET, HEAD),
                new TokenMatcher("/collection/{author}/{module}/{version}/{author}-{module}-{version}.tar.gz"),
                setAssetKind(AssetKind.COLLECTION_ARTIFACT)
        )
    }

    static Matcher roleSearchMatcher() {
        LogicMatchers.and(
                new ActionMatcher(GET, HEAD),
                new QueryTokenMatcher("/api/{apiversion}/roles/", [owner__username: "author", name: "module"]),
                setAssetKind(AssetKind.ROLE_SEARCH)
        )
    }

    static Matcher roleDetailMatcher() {
        LogicMatchers.and(
                new ActionMatcher(GET, HEAD),
                new TokenMatcher("/api/{apiversion}/roles/{id}/"),
                setAssetKind(AssetKind.ROLE_DETAIL)
        )
    }

    static Matcher roleVersionListMatcher() {
        LogicMatchers.and(
                new ActionMatcher(GET, HEAD),
                new QueryTokenMatcher("/api/{apiversion}/roles/{id}/${ROLE_VERSION_URI_SUFFIX}", [page: "pagenum"]),
                setAssetKind(AssetKind.ROLE_VERSION_LIST)
        )
    }

    static Matcher roleArtifactMatcher() {
        LogicMatchers.and(
                new ActionMatcher(GET, HEAD),
                new QueryTokenMatcher(ROLE_ARTIFACT_URI_PREFIX + "/{author}/{reponame}/archive/{version}.tar.gz", [(ROLE_ARTIFACT_MODULE_PARAM_NAME): "module"]),
                setAssetKind(AssetKind.ROLE_ARTIFACT)
        )
    }

    private static Matcher setAssetKind(AssetKind assetKind) {
        return new Matcher() {
            @Override
            boolean matches(final Context context) {
                LOG.debug("{} matches {}", assetKind, context.getRequest())
                context.attributes.set(AssetKind.class, assetKind)
                return true
            }
        }
    }
}<|MERGE_RESOLUTION|>--- conflicted
+++ resolved
@@ -71,14 +71,12 @@
     @Inject
     public Provider<ElasticSearchFacet> searchFacet
 
-<<<<<<< HEAD
     //not in example
     @Inject
     public Provider<AttributesFacet> attributesFacet
-=======
-  @Inject
-  Provider<ElasticSearchFacet> searchFacet
->>>>>>> 829aaada
+
+    @Inject
+    Provider<ElasticSearchFacet> searchFacet
 
     @Inject
     public ExceptionHandler exceptionHandler
