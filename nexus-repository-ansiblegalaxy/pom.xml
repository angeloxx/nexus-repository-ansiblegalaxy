<?xml version="1.0" encoding="UTF-8"?>
<!--

    Sonatype Nexus (TM) Open Source Version
    Copyright (c) 2020-present Sonatype, Inc.
    All rights reserved. Includes the third-party code listed at http://links.sonatype.com/products/nexus/oss/attributions.

    This program and the accompanying materials are made available under the terms of the Eclipse Public License Version 1.0,
    which accompanies this distribution and is available at http://www.eclipse.org/legal/epl-v10.html.

    Sonatype Nexus (TM) Professional Version is available from Sonatype, Inc. "Sonatype" and "Sonatype Nexus" are trademarks
    of Sonatype, Inc. Apache Maven is a trademark of the Apache Software Foundation. M2eclipse is a trademark of the
    Eclipse Foundation. All other trademarks are the property of their respective owners.

-->
<project xmlns="http://maven.apache.org/POM/4.0.0" xmlns:xsi="http://www.w3.org/2001/XMLSchema-instance" xsi:schemaLocation="http://maven.apache.org/POM/4.0.0 http://maven.apache.org/xsd/maven-4.0.0.xsd">
  <modelVersion>4.0.0</modelVersion>

  <parent>
    <groupId>org.sonatype.nexus.plugins</groupId>
    <artifactId>nexus-repository-ansiblegalaxy-parent</artifactId>
<<<<<<< HEAD
    <version>0.3.0</version>
=======
    <version>0.2.2</version>
>>>>>>> 829aaada
  </parent>

  <artifactId>nexus-repository-ansiblegalaxy</artifactId>
  <packaging>bundle</packaging>

  <dependencies>

    <dependency>
      <groupId>org.sonatype.nexus</groupId>
      <artifactId>nexus-plugin-api</artifactId>
      <scope>provided</scope>
    </dependency>

    <dependency>
      <groupId>org.sonatype.nexus</groupId>
      <artifactId>nexus-repository</artifactId>
      <scope>provided</scope>
    </dependency>

    <dependency>
      <groupId>org.apache.commons</groupId>
      <artifactId>commons-compress</artifactId>
      <scope>provided</scope>
    </dependency>

    <dependency>
      <groupId>org.sonatype.goodies</groupId>
      <artifactId>goodies-testsupport</artifactId>
      <scope>test</scope>
    </dependency>

    <dependency>
      <groupId>org.sonatype.nexus</groupId>
      <artifactId>nexus-rapture</artifactId>
      <scope>provided</scope>
    </dependency>
    <dependency>
      <groupId>org.sonatype.nexus</groupId>
      <artifactId>nexus-repository-content</artifactId>
      <scope>provided</scope>
    </dependency>

    <dependency>
      <groupId>org.mockito</groupId>
      <artifactId>mockito-core</artifactId>
      <version>3.12.4</version>
      <scope>test</scope>
    </dependency>

  </dependencies>

  <build>
    <plugins>
      <plugin>
        <groupId>org.sonatype.nexus.buildsupport</groupId>
        <artifactId>extjs-maven-plugin</artifactId>
        <configuration>
          <namespace>NX.ansiblegalaxy</namespace>
        </configuration>
      </plugin>

      <plugin>
        <groupId>org.sonatype.plugins</groupId>
        <artifactId>yuicompressor-maven-plugin</artifactId>
      </plugin>

      <plugin>
        <groupId>org.apache.karaf.tooling</groupId>
        <artifactId>karaf-maven-plugin</artifactId>
      </plugin>

      <plugin>
        <artifactId>maven-surefire-plugin</artifactId>
        <version>3.0.0-M4</version>
        <configuration>
          <useSystemClassLoader>false</useSystemClassLoader>
        </configuration>
      </plugin>

      <!--
      during 'verify' phase, ensure the new repository format plugin is installed locally, for use by ITs.
      -->
      <plugin>
        <artifactId>maven-install-plugin</artifactId>
        <executions>
          <execution>
            <phase>verify</phase>
            <goals>
              <goal>install</goal>
            </goals>
          </execution>
        </executions>
      </plugin>
    </plugins>
  </build>
</project><|MERGE_RESOLUTION|>--- conflicted
+++ resolved
@@ -19,11 +19,7 @@
   <parent>
     <groupId>org.sonatype.nexus.plugins</groupId>
     <artifactId>nexus-repository-ansiblegalaxy-parent</artifactId>
-<<<<<<< HEAD
     <version>0.3.0</version>
-=======
-    <version>0.2.2</version>
->>>>>>> 829aaada
   </parent>
 
   <artifactId>nexus-repository-ansiblegalaxy</artifactId>
