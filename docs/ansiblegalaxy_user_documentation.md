--- conflicted
+++ resolved
@@ -13,8 +13,9 @@
 
 -->
 
-<<<<<<< HEAD
-# Table Of Contents
+## Ansible Galaxy Configuration
+
+## Table Of Contents
 
 * [Overview](#overview)
 * [Installation](#installation)
@@ -25,20 +26,17 @@
 * [Publishing Packages](#publishing-ackages)
 * [Role installation support](#role-installation-support)
 
-### Overview
-=======
-## Ansible Galaxy Configuration
->>>>>>> 829aaada
+## Overview
 
 [Ansible Galaxy](https://galaxy.ansible.com/) provides a way to install community collections and roles for Ansible.
 
 Full documentation on installing `ansible-galaxy` can be found on [the Ansible Galaxy project website](https://docs.ansible.com/ansible/latest/galaxy/user_guide.html).
 
-You can create a proxy repository in Nexus Repository Manager (NXRM) that will cache packages from a remote Ansible Galaxy repository, like
-[https://galaxy.ansible.com/](https://galaxy.ansible.com/).     
-You can also create a hosted repository to handle your own collections.    
-Then, you can make the `ansible-galaxy` client use your Nexus Repository 
-instead of the remote repository.
+You can create a proxy repository in Nexus Repository Manager (NXRM) that will cache packages from a remote Ansible Galaxy repository, like [https://galaxy.ansible.com/](https://galaxy.ansible.com/).     
+
+You can also create a hosted repository to handle your own collections.
+
+Then, you can make the `ansible-galaxy` client use your Nexus Repository  instead of the remote repository.
 
 ## Installation
 
