<!--

    Sonatype Nexus (TM) Open Source Version
    Copyright (c) 2020-present Sonatype, Inc.
    All rights reserved. Includes the third-party code listed at http://links.sonatype.com/products/nexus/oss/attributions.

    This program and the accompanying materials are made available under the terms of the Eclipse Public License Version 1.0,
    which accompanies this distribution and is available at http://www.eclipse.org/legal/epl-v10.html.

    Sonatype Nexus (TM) Professional Version is available from Sonatype, Inc. "Sonatype" and "Sonatype Nexus" are trademarks
    of Sonatype, Inc. Apache Maven is a trademark of the Apache Software Foundation. M2eclipse is a trademark of the
    Eclipse Foundation. All other trademarks are the property of their respective owners.

-->
<!-- generated with nexus-format-archetype version 1.0.48 on Dec 27, 2020 -->
# Nexus Repository Ansible Galaxy Format

## Table Of Contents

* [Getting Started](#getting-started)
* [Version compatibility matrix](#version-compatibility-matrix)
* [Developing](#developing)
<<<<<<< HEAD
   * [TODOs](#todos)
   * [Requirements](#requirements)
   * [Download](#download)
   * [Building](#building)
=======
>>>>>>> 829aaada
* [Using Ansible Galaxy with Nexus Repository Manager 3](#using-ansiblegalaxy-with-nexus-repository-manager-3)
* [Compatibility with Nexus Repository Manager 3 Versions](#compatibility-with-nexus-repository-manager-3-versions)
* [Features Implemented In This Plugin](#features-implemented-in-this-plugin)
   * [Supported Ansible Galaxy Commands](#supported-ansible-galaxy-commands)
* [Installing the plugin](#installing-the-plugin)
   * [Easiest Install](#easiest-install)
   * [Temporary Install](#temporary-install)
   * [(more) Permanent Install](#more-permanent-install)
   * [(most) Permament Install](#most-permanent-install)
* [The Fine Print](#the-fine-print)
* [Getting Help](#getting-help)
* [Integration Tests](#integration-tests)


## Getting started

[We have detailed instructions on how to get started here!](docs/ansiblegalaxy_user_documentation.md)

## Version compatibility matrix
| PLugin version | NXRM version |
|----------------|:------------:|
| 0.3.0          |  \>= 3.41.0  |
| 0.2.1          |  =< 3.37.0   |

## Developing

<<<<<<< HEAD
### TODOs
- Group repositories
- Support new databases formats from NXRM PRO 

### Requirements

* [Apache Maven 3.3.3+](https://maven.apache.org/install.html)
* [Java 8](https://adoptopenjdk.net)
* Network access to https://repository.sonatype.org/content/groups/sonatype-public-grid

Also, there is a good amount of information available at [Bundle Development](https://help.sonatype.com/display/NXRM3/Bundle+Development).

You may also find it helpful to configure your IDE to use the [Sonatype Code style](https://github.com/sonatype/codestyle).

### Download

 Pre-compiled plugin files can be found on the [releases page](https://github.com/l3ender/nexus-repository-ansiblegalaxy/releases).

### Building

To build the project and generate the bundle use Maven:
```bash
mvn clean package -PbuildKar
```

If everything checks out, the bundle for ansiblegalaxy should be available in the `target` folder.

#### Build with Docker

```bash
docker build -t nexus-repository-ansiblegalaxy .
```

#### Run as a Docker container

```bash
docker run -d -p 8081:8081 --name nexus-repository-ansiblegalaxy nexus-repository-ansiblegalaxy 
```

For further information like how to persist volumes check out [the GitHub repo for our official image](https://github.com/sonatype/docker-nexus3).

After allowing some time to spin up, the application will be available from your browser at http://localhost:8081.

To read the generated admin password for your first login to the web UI, you can use the command below against the running docker container:

```bash
docker exec -it nexus-repository-ansiblegalaxy cat /nexus-data/admin.password && echo
```

For simplicity, you should check `Enable anonymous access` in the prompts following your first login.   
=======
[View development documentation to get started](docs/developing.md)
>>>>>>> 829aaada

## Using Ansible Galaxy With Nexus Repository Manager 3

[See instructions on how to get started!](docs/ansiblegalaxy_user_documentation.md)

## Compatibility with Nexus Repository Manager 3 Versions

The table below outlines what version of Nexus Repository the plugin was built against.

| Plugin Version | Nexus Repository Version |
|----------------|--------------------------|
| v0.1.0         | 3.29.1-01                |
| v0.2.0         | 3.29.1-01                |
| v0.2.1         | 3.31.0-01                |
| v0.2.2         | 3.38.0-01                |

If a new version of Nexus Repository is released and the plugin needs changes, a new release will be made, and this
table will be updated to indicate which version of Nexus Repository it will function against. This is done on a time 
available basis, as this is community supported. If you see a new version of Nexus Repository, go ahead and update the
plugin and send us a PR after testing it out!

All released versions can be found on [the releases page](https://github.com/l3ender/nexus-repository-ansiblegalaxy/releases).

## Features Implemented In This Plugin

| Feature | Implemented          |
|---------|----------------------|
| Proxy   | :heavy_check_mark:   |
| Hosted  |                      |
| Group   |                      |

### Supported `ansible-galaxy` Commands

#### Proxy

| Plugin Version               | Nexus Repository Version |
|------------------------------|--------------------------|
| `ansible-galaxy collection install`         | :heavy_check_mark:       |
| `ansible-galaxy role install`         | :heavy_check_mark: <sup>*</sup>     |

Be sure to [configure the `ansible-galaxy` client](docs/ansiblegalaxy_user_documentation.md#configuring-the-ansible-galaxy-client).

<sup>*</sup> See [role installation support](docs/ansiblegalaxy_user_documentation.md#role-installation-support).

## Installing the plugin

There are a range of options for installing the ansiblegalaxy plugin. You'll need to build it first, and then install the plugin with the options shown below.

### Easiest Install

To install the `ansiblegalaxy` plugin, follow these steps:

* Download the plugin from [the releases page](https://github.com/l3ender/nexus-repository-ansiblegalaxy/releases) or build from source as described on the [development documentation](docs/developing.md).
* Copy the `nexus-repository-ansiblegalaxy-*-bundle.kar` file from the downloaded location (or from `target` folder, if building from source) to the `deploy` folder for your Nexus Repository installation.

Once you've done this, go ahead and either restart Nexus Repo, or go ahead and start it if it wasn't running to begin with.

You should now see `ansiblegalaxy (proxy)` in the available Repository Recipes.

### Temporary Install

Installations can be done via the Karaf console and will be wiped out with every restart of Nexus Repository. This is a good installation path if you are just testing or doing development on the plugin.

* Enable Nexus Repo console: edit `<nexus_dir>/bin/nexus.vmoptions` and change `karaf.startLocalConsole`  to `true`.

  More details here: [Bundle Development](https://help.sonatype.com/display/NXRM3/Bundle+Development+Overview)

* Run Nexus Repo console:
  ```bash
  # sudo su - nexus
  $ cd <nexus_dir>/bin
  $ ./nexus run
  > bundle:install file:///tmp/nexus-repository-ansiblegalaxy-*.jar
  > bundle:list
  ```
  (look for org.sonatype.nexus.plugins:nexus-repository-ansiblegalaxy ID, should be the last one)
  ```bash
  > bundle:start <org.sonatype.nexus.plugins:nexus-repository-ansiblegalaxy ID>
  ```

### (more) Permanent Install

For more permanent installs of the nexus-repository-ansiblegalaxy plugin, follow these instructions:

* Copy the bundle (nexus-repository-ansiblegalaxy-*.jar) into <nexus_dir>/deploy

This will cause the plugin to be loaded with each restart of Nexus Repository. As well, this folder is monitored by Nexus Repository and the plugin should load within 60 seconds of being copied there if Nexus Repository is running. You will still need to start the bundle using the karaf commands mentioned in the temporary install.

### (most) Permanent Install

If you are trying to use the ansiblegalaxy plugin permanently, it makes more sense to do the following:

* Copy the bundle into `<nexus_dir>/system/org/sonatype/nexus/plugins/nexus-repository-ansiblegalaxy/0.2.2/nexus-repository-ansiblegalaxy-0.2.2.jar`
* Make the following additions marked with + to `<nexus_dir>/system/org/sonatype/nexus/assemblies/nexus-core-feature/3.x.y/nexus-core-feature-3.x.y-features.xml`:

   ```
         <feature prerequisite="false" dependency="false">wrap</feature>
   +     <feature prerequisite="false" dependency="false">nexus-repository-ansiblegalaxy</feature>
   ```
   to the `<feature name="nexus-core-feature" description="org.sonatype.nexus.assemblies:nexus-core-feature" version="3.x.y.xy">` section below the last (above is an example, the exact last one may vary).
   
   And add the following as the last feature:
   ```
   + <feature name="nexus-repository-ansiblegalaxy" description="org.sonatype.nexus.plugins:nexus-repository-ansiblegalaxy" version="0.2.2">
   +     <details>org.sonatype.nexus.plugins:nexus-repository-ansiblegalaxy</details>
   +     <bundle>mvn:org.sonatype.nexus.plugins/nexus-repository-ansiblegalaxy/0.2.2</bundle>
   + </feature>
    </features>
   ```

This will cause the plugin to be loaded and started with each startup of Nexus Repository.

## The Fine Print

It is worth noting that this is **NOT SUPPORTED** by Sonatype, and is a contribution of ours to the open source community (read: you!)

Don't worry, using this community item does not "void your warranty". In a worst case scenario, you may be asked by the Sonatype Support team to remove the community item in order to determine the root cause of any issues.

Remember:

* Use this contribution at the risk tolerance that you have.
* Do NOT file Sonatype support tickets related to Ansible Galaxy support in regard to this plugin.
* DO file issues here on GitHub, so that the community can pitch in.

## Getting help

Looking to contribute to our code but need some help? There's a few ways to get information:

* Chat with us on [Gitter](https://gitter.im/sonatype/nexus-developers)
* Check out the [Nexus3](http://stackoverflow.com/questions/tagged/nexus3) tag on Stack Overflow
* Check out the [Nexus Repository User List](https://groups.google.com/a/glists.sonatype.com/forum/?hl=en#!forum/nexus-users)

## Integration Tests

There a still some rough edges around writing integration tests, which are noted below. Please report any problems you find.

The project has a "format" module, and an "IT" module. This allows the "format" module to be bundled up and used by the IT framework classes in the "it" module.

In this project, the sub module [nexus-repository-ansiblegalaxy](nexus-repository-ansiblegalaxy) is the "format" module, while the sub module[nexus-repository-ansiblegalaxy-it](nexus-repository-ansiblegalaxy-it) is the "it" module.

#### Debugging ITs

You can connect a remote debugger to port 5005 to debug Integration Tests. Just add the `-Dit.debug=true` argument when running ITs. For example:

```bash
mvn clean verify -Dit.debug=true
```

After the IT starts you would see the following in a terminal:

```bash
...
[INFO] --- maven-failsafe-plugin:2.18.1:integration-test (default) @ nexus-repository-...-it ---
...
-------------------------------------------------------
  T E S T S
-------------------------------------------------------
Running org.sonatype.nexus.plugins...
```

You can then attach a remote debugger to port 5005. Keep trying to attach the remote debugger until the connection succeeds.

After each IT runs, you have to reconnect the remote debugger.

You can run a single IT by adding the `-Dit.test=MyIntegrationTestToRunIT` property. The example below also skips running the unit tests.

```bash
mvn clean verify -Dit.debug=true -Dtest=skip -Dit.test=MyIntegrationTestToRunIT
```

When running ITs, the Nexus Repository Manager will write log output to the following file:

```bash
nexus-repository-ansiblegalaxy/nexus-repository-ansiblegalaxy-it/target/it-data/1/nexus3/log/nexus.log
```

With multiple ITs, the `1` in the path above will be incremented for each IT.<|MERGE_RESOLUTION|>--- conflicted
+++ resolved
@@ -20,13 +20,6 @@
 * [Getting Started](#getting-started)
 * [Version compatibility matrix](#version-compatibility-matrix)
 * [Developing](#developing)
-<<<<<<< HEAD
-   * [TODOs](#todos)
-   * [Requirements](#requirements)
-   * [Download](#download)
-   * [Building](#building)
-=======
->>>>>>> 829aaada
 * [Using Ansible Galaxy with Nexus Repository Manager 3](#using-ansiblegalaxy-with-nexus-repository-manager-3)
 * [Compatibility with Nexus Repository Manager 3 Versions](#compatibility-with-nexus-repository-manager-3-versions)
 * [Features Implemented In This Plugin](#features-implemented-in-this-plugin)
@@ -53,60 +46,7 @@
 
 ## Developing
 
-<<<<<<< HEAD
-### TODOs
-- Group repositories
-- Support new databases formats from NXRM PRO 
-
-### Requirements
-
-* [Apache Maven 3.3.3+](https://maven.apache.org/install.html)
-* [Java 8](https://adoptopenjdk.net)
-* Network access to https://repository.sonatype.org/content/groups/sonatype-public-grid
-
-Also, there is a good amount of information available at [Bundle Development](https://help.sonatype.com/display/NXRM3/Bundle+Development).
-
-You may also find it helpful to configure your IDE to use the [Sonatype Code style](https://github.com/sonatype/codestyle).
-
-### Download
-
- Pre-compiled plugin files can be found on the [releases page](https://github.com/l3ender/nexus-repository-ansiblegalaxy/releases).
-
-### Building
-
-To build the project and generate the bundle use Maven:
-```bash
-mvn clean package -PbuildKar
-```
-
-If everything checks out, the bundle for ansiblegalaxy should be available in the `target` folder.
-
-#### Build with Docker
-
-```bash
-docker build -t nexus-repository-ansiblegalaxy .
-```
-
-#### Run as a Docker container
-
-```bash
-docker run -d -p 8081:8081 --name nexus-repository-ansiblegalaxy nexus-repository-ansiblegalaxy 
-```
-
-For further information like how to persist volumes check out [the GitHub repo for our official image](https://github.com/sonatype/docker-nexus3).
-
-After allowing some time to spin up, the application will be available from your browser at http://localhost:8081.
-
-To read the generated admin password for your first login to the web UI, you can use the command below against the running docker container:
-
-```bash
-docker exec -it nexus-repository-ansiblegalaxy cat /nexus-data/admin.password && echo
-```
-
-For simplicity, you should check `Enable anonymous access` in the prompts following your first login.   
-=======
 [View development documentation to get started](docs/developing.md)
->>>>>>> 829aaada
 
 ## Using Ansible Galaxy With Nexus Repository Manager 3
 
