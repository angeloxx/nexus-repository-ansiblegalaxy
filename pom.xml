--- conflicted
+++ resolved
@@ -46,14 +46,10 @@
   </distributionManagement>
 
   <properties>
-<<<<<<< HEAD
     <nxrm-version>3.38.0-01</nxrm-version>
-=======
-    <nxrm-version>3.31.0-01</nxrm-version>
     <project.build.sourceEncoding>UTF-8</project.build.sourceEncoding>
     <maven.compiler.source>1.8</maven.compiler.source>
     <maven.compiler.target>1.8</maven.compiler.target>
->>>>>>> 80df6f8c
   </properties>
 
   <repositories>
