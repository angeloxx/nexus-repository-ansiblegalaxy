<?xml version="1.0" encoding="UTF-8"?>
<!--

    Sonatype Nexus (TM) Open Source Version
    Copyright (c) 2020-present Sonatype, Inc.
    All rights reserved. Includes the third-party code listed at http://links.sonatype.com/products/nexus/oss/attributions.

    This program and the accompanying materials are made available under the terms of the Eclipse Public License Version 1.0,
    which accompanies this distribution and is available at http://www.eclipse.org/legal/epl-v10.html.

    Sonatype Nexus (TM) Professional Version is available from Sonatype, Inc. "Sonatype" and "Sonatype Nexus" are trademarks
    of Sonatype, Inc. Apache Maven is a trademark of the Apache Software Foundation. M2eclipse is a trademark of the
    Eclipse Foundation. All other trademarks are the property of their respective owners.

-->
<!-- generated with nexus-format-archetype version 1.0.48 on Dec 27, 2020 -->
<project xmlns="http://maven.apache.org/POM/4.0.0" xmlns:xsi="http://www.w3.org/2001/XMLSchema-instance" xsi:schemaLocation="http://maven.apache.org/POM/4.0.0 http://maven.apache.org/xsd/maven-4.0.0.xsd">
  <modelVersion>4.0.0</modelVersion>

  <parent>
    <groupId>org.sonatype.nexus.plugins</groupId>
    <artifactId>nexus-plugins</artifactId>
<<<<<<< HEAD
    <version>3.41.1-01</version>
  </parent>

  <artifactId>nexus-repository-ansiblegalaxy-parent</artifactId>
  <version>0.3.0</version>
=======
    <version>3.39.0-01</version>
  </parent>

  <artifactId>nexus-repository-ansiblegalaxy-parent</artifactId>
  <version>0.2.2</version>
>>>>>>> 829aaada
  <packaging>pom</packaging>

  <inceptionYear>2020</inceptionYear>

  <modules>
    <module>nexus-repository-ansiblegalaxy</module>
    <module>nexus-repository-ansiblegalaxy-it</module>
  </modules>

  <scm>
    <developerConnection>scm:git:git@github.com:sonatype-nexus-community/nexus-repository-ansiblegalaxy.git</developerConnection>
    <tag>HEAD</tag>
  </scm>
  <distributionManagement>
    <snapshotRepository>
      <id>ossrh</id>
      <url>https://oss.sonatype.org/content/repositories/snapshots</url>
    </snapshotRepository>
  </distributionManagement>

  <properties>
<<<<<<< HEAD
    <nxrm-version>3.41.1-01</nxrm-version>
=======
    <nxrm-version>3.39.0-01</nxrm-version>
    <project.build.sourceEncoding>UTF-8</project.build.sourceEncoding>
    <maven.compiler.source>1.8</maven.compiler.source>
    <maven.compiler.target>1.8</maven.compiler.target>
>>>>>>> 829aaada
  </properties>

  <repositories>
    <!-- ensure we can find the parent pom when starting from an empty local .m2 repository -->
    <repository>
      <id>rso-snapshots</id>
      <url>https://repository.sonatype.org/content/repositories/snapshots</url>
    </repository>
  </repositories>

  <build>
    <pluginManagement>
      <plugins>
        <plugin>
          <artifactId>maven-enforcer-plugin</artifactId>
          <version>1.4.1</version>
        </plugin>
        <plugin>
          <groupId>org.sonatype.plugins</groupId>
          <artifactId>nexus-staging-maven-plugin</artifactId>
          <version>1.6.8</version>
        </plugin>
      </plugins>
    </pluginManagement>
    <plugins>
      <plugin>
        <artifactId>maven-enforcer-plugin</artifactId>
        <executions>
          <execution>
            <id>enforce-java</id>
            <goals>
              <goal>enforce</goal>
            </goals>
            <configuration>
              <rules>
                <!--
                Ensure use of Java 8, as required by NXRM
                -->
                <requireJavaVersion>
                  <version>[1.8,1.9)</version>
                </requireJavaVersion>
                <!--
                Require Maven 3.3.3+
                -->
                <requireMavenVersion>
                  <version>[3.3.3,)</version>
                </requireMavenVersion>
              </rules>
            </configuration>
          </execution>
        </executions>
      </plugin>

      <plugin>
        <groupId>org.sonatype.plugins</groupId>
        <artifactId>nexus-staging-maven-plugin</artifactId>
        <extensions>true</extensions>
        <configuration>
          <serverId>rso</serverId>
          <nexusUrl>https://repository.sonatype.org/</nexusUrl>
          <autoReleaseAfterClose>true</autoReleaseAfterClose>
        </configuration>
      </plugin>

      <plugin>
        <artifactId>maven-release-plugin</artifactId>
        <configuration>
          <!-- Something in the pom hierarchy overrides the default 'pushChanges == true', so we reset that here. -->
          <pushChanges>true</pushChanges>
          <releaseProfiles>gpg-sign</releaseProfiles>
          <!-- Tests will have been run by CI prior to release. -->
          <arguments>-DskipTests</arguments>
        </configuration>
      </plugin>
    </plugins>
  </build>

  <profiles>
    <profile>
      <id>gpg-sign</id>
      <!--
      only sign during deploy phase
      -->
      <build>
        <plugins>
          <plugin>
            <artifactId>maven-gpg-plugin</artifactId>
            <version>1.6</version>
            <executions>
              <execution>
                <id>sign-artifacts</id>
                <phase>verify</phase>
                <goals>
                  <goal>sign</goal>
                </goals>
                <configuration>
                  <gpgArguments>
                    <arg>--pinentry-mode</arg>
                    <arg>loopback</arg>
                  </gpgArguments>
                </configuration>
              </execution>
            </executions>
          </plugin>
        </plugins>
      </build>
      <properties>
        <gpg.passphrase>${env.GPG_PASSPHRASE}</gpg.passphrase>
      </properties>
    </profile>
  </profiles>
</project><|MERGE_RESOLUTION|>--- conflicted
+++ resolved
@@ -20,19 +20,11 @@
   <parent>
     <groupId>org.sonatype.nexus.plugins</groupId>
     <artifactId>nexus-plugins</artifactId>
-<<<<<<< HEAD
     <version>3.41.1-01</version>
   </parent>
 
   <artifactId>nexus-repository-ansiblegalaxy-parent</artifactId>
   <version>0.3.0</version>
-=======
-    <version>3.39.0-01</version>
-  </parent>
-
-  <artifactId>nexus-repository-ansiblegalaxy-parent</artifactId>
-  <version>0.2.2</version>
->>>>>>> 829aaada
   <packaging>pom</packaging>
 
   <inceptionYear>2020</inceptionYear>
@@ -54,14 +46,10 @@
   </distributionManagement>
 
   <properties>
-<<<<<<< HEAD
     <nxrm-version>3.41.1-01</nxrm-version>
-=======
-    <nxrm-version>3.39.0-01</nxrm-version>
     <project.build.sourceEncoding>UTF-8</project.build.sourceEncoding>
     <maven.compiler.source>1.8</maven.compiler.source>
     <maven.compiler.target>1.8</maven.compiler.target>
->>>>>>> 829aaada
   </properties>
 
   <repositories>
